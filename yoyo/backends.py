--- conflicted
+++ resolved
@@ -17,12 +17,9 @@
 from importlib import import_module
 from itertools import count
 from logging import getLogger
-<<<<<<< HEAD
+
 import os
 import time
-=======
-from copy import copy
->>>>>>> fa03643b
 
 from . import exceptions, utils
 from .migrations import topological_sort
@@ -479,7 +476,7 @@
         self._in_transaction = True
 
     def connect(self, dburi):
-        kwargs = copy(dburi.args)
+        kwargs = dburi.args
         if dburi.username is not None:
             kwargs['user'] = dburi.username
         if dburi.password is not None:
@@ -505,7 +502,8 @@
     driver_module = 'pymysql'
 
     def connect(self, dburi):
-        kwargs = copy(dburi.args)
+        kwargs = {'db': dburi.database}
+        kwargs.update(dburi.args)
         if dburi.username is not None:
             kwargs['user'] = dburi.username
         if dburi.password is not None:
@@ -546,19 +544,8 @@
     driver_module = 'psycopg2'
 
     def connect(self, dburi):
-<<<<<<< HEAD
-        connect_args = {'dbname': dburi.database}
-        if dburi.username is not None:
-            connect_args['user'] = dburi.username
-        if dburi.password is not None:
-            connect_args['password'] = dburi.password
-        if dburi.port is not None:
-            connect_args['port'] = dburi.port
-        if dburi.hostname is not None:
-            connect_args['host'] = dburi.hostname
-        return self.driver.connect(**connect_args)
-=======
-        kwargs = copy(dburi.args)
+        kwargs = {'dbname': dburi.database}
+        kwargs.update(dburi.args)
         if dburi.username is not None:
             kwargs['user'] = dburi.username
         if dburi.password is not None:
@@ -567,9 +554,7 @@
             kwargs['port'] = dburi.port
         if dburi.hostname is not None:
             kwargs['host'] = dburi.hostname
-        kwargs['dbname'] = dburi.database
         return self.driver.connect(**kwargs)
->>>>>>> fa03643b
 
     @contextmanager
     def disable_transactions(self):
