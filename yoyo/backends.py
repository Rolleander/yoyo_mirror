--- conflicted
+++ resolved
@@ -693,7 +693,6 @@
             yield
             self.connection.autocommit = saved
 
-<<<<<<< HEAD
     def init_connection(self, connection):
         if self.schema:
             cursor = connection.cursor()
@@ -704,28 +703,33 @@
         return super(PostgresqlBackend, self).list_tables(schema=current_schema)
 
 
+class SnowflakeBackend(DatabaseBackend):
+
+    driver_module = "snowflake.connector"
+
+    def connect(self, dburi):
+        database, schema = dburi.database.split("/")
+        return self.driver.connect(
+            user=dburi.username,
+            password=dburi.password,
+            account=dburi.hostname,
+            database=database,
+            schema=schema,
+            warehouse=dburi.args["warehouse"],
+        )
+
+    def savepoint(self, id):
+        pass
+
+    def savepoint_release(self, id):
+        pass
+
+    def savepoint_rollback(self, id):
+        pass
+
+
 def get_dbapi_module(name):
     """
     Import and return the named DB-API driver module
     """
-    return import_module(name)
-=======
-
-class SnowflakeBackend(DatabaseBackend):
-
-    driver_module = 'snowflake.connector'
-
-    def connect(self, dburi):
-        database, schema = dburi.database.split('/')
-        return self.driver.connect(user=dburi.username, password=dburi.password, account=dburi.hostname,
-                                   database=database, schema=schema, warehouse=dburi.args['warehouse'])
-
-    def savepoint(self, id):
-        pass
-
-    def savepoint_release(self, id):
-        pass
-
-    def savepoint_rollback(self, id):
-        pass
->>>>>>> 2d9a38d8
+    return import_module(name)